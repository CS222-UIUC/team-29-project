--- conflicted
+++ resolved
@@ -1,69 +1,64 @@
-"""Configuration module for handling secrets and model configurations."""
-
-import os
-
-from google.cloud import secretmanager  # noqa: PLE0611
-
-from app.logging import logger
-
-from app.logging import logger
-
-
-def get_secret(secret_id, default_value=""):
-    """Get a secret from Secret Manager or use default/env value"""
-    # Check if we're running on Cloud Run
-    if os.environ.get("K_SERVICE"):
-        try:
-            project_id = os.environ.get("GOOGLE_CLOUD_PROJECT", "threadflow-app")
-            client = secretmanager.SecretManagerServiceClient()
-            name = f"projects/{project_id}/secrets/{secret_id}/versions/latest"
-            response = client.access_secret_version(request={"name": name})
-            return response.payload.data.decode("UTF-8")
-<<<<<<< HEAD
-        except Exception as excp_err:  # noqa: E722, BLE001
-            logger.error("Error accessing secret %s: %s", secret_id, excp_err)
-=======
-        except Exception as excp_err:  # pylint: disable=W0703
-            logger.error(f"Error accessing secret {secret_id}: {excp_err}")
->>>>>>> 5df311be
-            # Fall back to environment variable
-            return os.environ.get(secret_id.replace("-", "_").upper(), default_value)
-    else:
-        # In development, use environment variables
-        return os.environ.get(secret_id.replace("-", "_").upper(), default_value)
-
-
-# Application settings
-MONGODB_URI = get_secret("mongodb-uri", "mongodb://mongo:27017/threadflow")
-JWT_SECRET = get_secret("jwt-secret", "dev_secret_key")
-
-# API keys for different model providers
-GEMINI_API_KEY = get_secret("gemini-api-key", "")
-OPENAI_API_KEY = get_secret("openai-api-key", "")
-ANTHROPIC_API_KEY = get_secret("anthropic-api-key", "")
-
-# Model configurations
-MODEL_CONFIGS: dict[str, list[dict[str, str]]] = {
-    "google": [
-        {
-            "id": "gemini-2.5-pro-exp-03-25",
-            "name": "Gemini 2.5 Pro Experimental",
-            "description": "Latest experimental Gemini model with advanced capabilities",
-        },
-        {"id": "gemini-2.0-flash", "name": "Gemini 2.0 Flash", "description": "Fast, efficient model with strong performance"},
-        {"id": "gemini-2.0-flash-lite", "name": "Gemini 2.0 Flash Lite", "description": "Lightweight model: fast & efficient"},
-        {"id": "gemini-1.5-pro", "name": "Gemini 1.5 Pro", "description": "Reliable model for complex tasks"},
-    ],
-    "anthropic": [
-        {"id": "claude-3-7-sonnet-20250219", "name": "Claude 3.7 Sonnet", "description": "Latest & most capable Sonnet"},
-        {"id": "claude-3-5-sonnet-20241022", "name": "Claude 3.5 Sonnet v2", "description": "Balanced perf & cost Sonnet"},
-        {"id": "claude-3-5-haiku-20241022", "name": "Claude 3.5 Haiku", "description": "Fast, efficient responses w/ Haiku"},
-    ],
-    "openai": [
-        {"id": "gpt-4o", "name": "GPT-4o", "description": "OpenAI's latest multimodal model with optimal performance"},
-    ],
-}
-
-# Default model to use if none specified
-DEFAULT_MODEL_PROVIDER = "google"
-DEFAULT_MODEL_ID = "gemini-2.5-pro-exp-03-25"
+"""Configuration module for handling secrets and model configurations."""
+
+import os
+
+from google.cloud import secretmanager  # noqa: PLE0611
+
+from app.logging import logger
+
+from app.logging import logger
+
+
+def get_secret(secret_id, default_value=""):
+    """Get a secret from Secret Manager or use default/env value"""
+    # Check if we're running on Cloud Run
+    if os.environ.get("K_SERVICE"):
+        try:
+            project_id = os.environ.get("GOOGLE_CLOUD_PROJECT", "threadflow-app")
+            client = secretmanager.SecretManagerServiceClient()
+            name = f"projects/{project_id}/secrets/{secret_id}/versions/latest"
+            response = client.access_secret_version(request={"name": name})
+            return response.payload.data.decode("UTF-8")
+        except Exception as excp_err:  # noqa: E722, BLE001
+            logger.error("Error accessing secret %s: %s", secret_id, excp_err)
+            # Fall back to environment variable
+            return os.environ.get(secret_id.replace("-", "_").upper(), default_value)
+    else:
+        # In development, use environment variables
+        return os.environ.get(secret_id.replace("-", "_").upper(), default_value)
+
+
+# Application settings
+MONGODB_URI = get_secret("mongodb-uri", "mongodb://mongo:27017/threadflow")
+JWT_SECRET = get_secret("jwt-secret", "dev_secret_key")
+
+# API keys for different model providers
+GEMINI_API_KEY = get_secret("gemini-api-key", "")
+OPENAI_API_KEY = get_secret("openai-api-key", "")
+ANTHROPIC_API_KEY = get_secret("anthropic-api-key", "")
+
+# Model configurations
+MODEL_CONFIGS: dict[str, list[dict[str, str]]] = {
+    "google": [
+        {
+            "id": "gemini-2.5-pro-exp-03-25",
+            "name": "Gemini 2.5 Pro Experimental",
+            "description": "Latest experimental Gemini model with advanced capabilities",
+        },
+        {"id": "gemini-2.0-flash", "name": "Gemini 2.0 Flash", "description": "Fast, efficient model with strong performance"},
+        {"id": "gemini-2.0-flash-lite", "name": "Gemini 2.0 Flash Lite", "description": "Lightweight model: fast & efficient"},
+        {"id": "gemini-1.5-pro", "name": "Gemini 1.5 Pro", "description": "Reliable model for complex tasks"},
+    ],
+    "anthropic": [
+        {"id": "claude-3-7-sonnet-20250219", "name": "Claude 3.7 Sonnet", "description": "Latest & most capable Sonnet"},
+        {"id": "claude-3-5-sonnet-20241022", "name": "Claude 3.5 Sonnet v2", "description": "Balanced perf & cost Sonnet"},
+        {"id": "claude-3-5-haiku-20241022", "name": "Claude 3.5 Haiku", "description": "Fast, efficient responses w/ Haiku"},
+    ],
+    "openai": [
+        {"id": "gpt-4o", "name": "GPT-4o", "description": "OpenAI's latest multimodal model with optimal performance"},
+    ],
+}
+
+# Default model to use if none specified
+DEFAULT_MODEL_PROVIDER = "google"
+DEFAULT_MODEL_ID = "gemini-2.5-pro-exp-03-25"