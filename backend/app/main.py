--- conflicted
+++ resolved
@@ -12,20 +12,8 @@
 
 from app.config import DEFAULT_MODEL_ID, DEFAULT_MODEL_PROVIDER
 from app.logging import logger
-<<<<<<< HEAD
 from app.models import Conversation, MessageItem, User, conversations_collection, generate_response, get_available_models
 from app.security import get_current_user
-=======
-from app.models import (
-    Conversation, 
-    User, 
-    conversations_collection, 
-    generate_response, 
-    get_available_models, 
-    users_collection,
-    MessageItem
-)
->>>>>>> 5df311be
 
 # Load environment variables
 load_dotenv()
@@ -135,7 +123,6 @@
 
 
 @app.post("/chat", response_model=ChatResponse)
-<<<<<<< HEAD
 async def chat(message: ChatMessage, current_user: User = Depends(get_current_user)):
     """Asynchronous method for the chat interface"""
     conversation = None
@@ -149,49 +136,10 @@
         else:
             # If conversation_id provided but not found/owned, treat as starting new
             target_conversation_id = None
-
-=======
-async def chat(message: ChatMessage):
-    """Asynchronous method for the chat interface"""
-    if not message.user_id:
-         # Allow anonymous chats for now, but they won't be saved persistently
-         # Or raise HTTPException(status_code=400, detail="user_id is required to save conversation")
-        try:
-            response_text = await generate_response(
-                message=message.message, provider=message.provider, model_id=message.model_id
-            )
-            # For anonymous chat, we can't provide real IDs back
-            return ChatResponse(
-                response=response_text,
-                conversation_id="anonymous",
-                user_message_id="anonymous",
-                assistant_message_id="anonymous"
-            )
-        except HTTPException as excp_err:
-            logger.error(f"Error calling AI API (anonymous): {str(excp_err)}")
-            # Return a simple dict for anonymous errors, or adjust ChatResponse
-            raise HTTPException(status_code=excp_err.status_code, detail=str(excp_err.detail))
-        except Exception as e:
-            logger.error(f"Unexpected error (anonymous): {e}", exc_info=True)
-            raise HTTPException(status_code=500, detail="An internal error occurred during anonymous chat.")
-    conversation = None
-    target_conversation_id = message.conversation_id
-    if target_conversation_id:
-        conversation_doc = await conversations_collection.find_one({"id": target_conversation_id, "user_id": message.user_id})
-        if conversation_doc:
-            # Load existing conversation
-            conversation = Conversation(**conversation_doc)
-            target_conversation_id = conversation.id # Ensure we use the validated ID
-        else:
-            # If conversation_id provided but not found/owned, treat as starting new
-            target_conversation_id = None
-    
->>>>>>> 5df311be
     if not conversation:
         new_conv_id = str(uuid.uuid4())
         conversation = Conversation(
             id=new_conv_id,
-<<<<<<< HEAD
             user_id=current_user.id,
             title=message.message[:30] + "..." if len(message.message) > 30 else message.message,
             messages=[],
@@ -210,36 +158,10 @@
     except HTTPException as excp_err:
         # Log the error
         logger.error("Error calling AI API for user %s: %s", current_user.id, str(excp_err))
-=======
-            user_id=message.user_id,
-            title=message.message[:30] + "..." if len(message.message) > 30 else message.message,
-            messages=[],
-            created_at=datetime.now(),
-            updated_at=datetime.now()
-        )
-        target_conversation_id = new_conv_id
-    
-    user_message_id, assistant_message_id = str(uuid.uuid4()), str(uuid.uuid4())
-    user_message_item = MessageItem(
-        role="user",
-        content=message.message,
-        timestamp=datetime.now(),
-        id=user_message_id
-    )
-    
-    try:
-        # Generate response using the specified provider and model
-        response_text = await generate_response(message=message.message, provider=message.provider, model_id=message.model_id)
-        
-    except HTTPException as excp_err:
-        # Log the error
-        logger.error(f"Error calling AI API: {str(excp_err)}")
->>>>>>> 5df311be
         # Return a user-friendly error message
         return {"response": f"Sorry, I encountered an error when you requested: {str(excp_err)}"}
     except Exception as e:
         # Log the error
-<<<<<<< HEAD
         logger.error("Unexpected error for user %s: %s", current_user.id, e, exc_info=True)
         # Return a user-friendly error message
         return {"response": "Sorry, I encountered an unexpected error. Developer Team has been informed."}
@@ -278,97 +200,11 @@
     # Sort the cursor (this also returns a cursor)
     conversations_cursor = find_cursor.sort("updated_at", -1)
     # Convert to list
-=======
-        logger.error(f"Unexpected error: {e}", exc_info=True)
-        # Return a user-friendly error message
-        return {"response": "Sorry, I encountered an unexpected error. Developer Team has been informed."}
-    
-    assistant_message_item = MessageItem(
-        role="assistant",
-        content=response_text,
-        timestamp=datetime.now(),
-        id=assistant_message_id
-    )
-    
-    conversation.messages.append(user_message_item)
-    conversation.messages.append(assistant_message_item)
-    conversation.updated_at = datetime.now()
-    await conversations_collection.replace_one(
-        {"id": conversation.id},
-        conversation.model_dump(mode="json"),
-        upsert=True
-    )
-    
-    logger.info(f"Chat message processed successfully. User: {message.user_id}, Conv: {conversation.id}")
-
-    return ChatResponse(
-        response=response_text,
-        conversation_id=conversation.id,
-        user_message_id=user_message_id,
-        assistant_message_id=assistant_message_id
-    )
-
-@app.post("/users", response_model=User)
-async def create_user(user: UserCreate):
-    """Create a new user or update if exists"""
-    # Check if user exists
-    existing = await users_collection.find_one({"id": user.id})
-    user_data = user.model_dump() # Use model_dump for Pydantic v2+
-    now = datetime.now()
-    if existing:
-        user_data["updated_at"] = now
-        await users_collection.update_one({"id": user.id}, {"$set": user_data})
-    else:
-        user_data["created_at"] = now
-        user_data["updated_at"] = now
-        await users_collection.insert_one(user_data)
-    result = await users_collection.find_one({"id": user.id})
-    if not result:
-         raise HTTPException(status_code=404, detail="User upsert failed") # Should not happen
-    # Need to handle potential _id field if it exists and isn't part of the Pydantic model
-    result.pop('_id', None)
-    return User(**result)
-
-
-@app.get("/users/{user_id}", response_model=User)
-async def get_user(user_id: str):
-    """Get user by ID"""
-    user = await users_collection.find_one({"id": user_id})
-    if not user:
-        raise HTTPException(status_code=404, detail="User not found")
-    user.pop('_id', None)
-    return User(**user)
-
-
-@app.get("/conversations", response_model=List[ConversationMetadata])
-async def get_user_conversations_metadata(user_id: str):
-    """
-    Get metadata (excluding messages) for all conversations owned by a user,
-    sorted by last updated time.
-    """
-    # get user_id from an authenticated  token - future
-
-    # Check if user exists (optional, but good practice)
-    user_exists = await users_collection.count_documents({"id": user_id})
-    if not user_exists:
-        # revealing 404 user not found maybe is giving security info
-        return []
-
-    # Define the projection to exclude messages
-    projection = {"messages": 0, "_id": 0} # Exclude MongoDB default _id too
-
-    conversations_cursor = conversations_collection.find(
-        {"user_id": user_id},
-        projection=projection
-    ).sort("updated_at", -1)
-
->>>>>>> 5df311be
     conversations_metadata = await conversations_cursor.to_list(length=None)
 
     # Pydantic validation before returning
     return [ConversationMetadata(**conv) for conv in conversations_metadata]
 
-<<<<<<< HEAD
 
 @app.get("/conversations/{conversation_id}", response_model=Conversation)
 async def get_full_conversation(conversation_id: str, current_user: User = Depends(get_current_user)):
@@ -392,53 +228,16 @@
 @app.post("/conversations/{conversation_id}/branch", response_model=Conversation, status_code=201)
 async def branch_conversation(conversation_id: str, branch_request: BranchRequest, current_user: User = Depends(get_current_user)):
     """Creates a new conversation branch from a specific message in the parent conversation."""
-=======
-@app.get("/conversations/{conversation_id}", response_model=Conversation)
-async def get_full_conversation(conversation_id: str, user_id: str): # Pass user_id for ownership check
-     """
-     Get the full content (including messages) for a specific conversation,
-     checking for user ownership.
-     """
-     # Again, user_id should ideally come from auth token
-     conversation_doc = await conversations_collection.find_one({"id": conversation_id})
-
-     if not conversation_doc:
-         raise HTTPException(status_code=404, detail="Conversation not found")
-
-     # --- Ownership Check ---
-     if conversation_doc.get("user_id") != user_id:
-          raise HTTPException(status_code=403, detail="User does not have permission to access this conversation")
-          # Or return 404 for obscurity
-     conversation_doc.pop('_id', None)
-
-     return Conversation(**conversation_doc)
-
-@app.post("/conversations/{conversation_id}/branch", response_model=Conversation, status_code=201)
-async def branch_conversation(conversation_id: str, branch_request: BranchRequest):
-    """
-    Creates a new conversation branch from a specific message in the parent conversation.
-    """
-    # Again, user_id ideally from auth context
-    parent_user_id = branch_request.user_id
-
->>>>>>> 5df311be
     # 1. Fetch Parent Conversation (Full Document)
     parent_doc = await conversations_collection.find_one({"id": conversation_id})
     if not parent_doc:
         raise HTTPException(status_code=404, detail="Parent conversation not found")
 
     # 2. Check Ownership
-<<<<<<< HEAD
     if parent_doc.get("user_id") != current_user.id:
         raise HTTPException(status_code=404, detail="Parent conversation not found")
 
     parent_conversation = Conversation(**parent_doc)  # Validate parent data
-=======
-    if parent_doc.get("user_id") != parent_user_id:
-        raise HTTPException(status_code=403, detail="User does not have permission to branch this conversation")
-
-    parent_conversation = Conversation(**parent_doc) # Validate parent data
->>>>>>> 5df311be
 
     # 3. Find Branch Point Message Index
     branch_message_id = branch_request.message_id
@@ -453,7 +252,6 @@
 
     # 4. Create New Branch Conversation Data
     new_branch_id = str(uuid.uuid4())
-<<<<<<< HEAD
 
     # Copy messages up to and including the branch point message
     branch_messages = parent_conversation.messages[: branch_index + 1]
@@ -477,66 +275,4 @@
     logger.info("User %s created branch %s from conversation %s", current_user.id, new_branch_id, conversation_id)
 
     # 6. Return the full new branch conversation object
-    return new_branch_conversation
-=======
-    
-    # Copy messages up to and including the branch point message
-    branch_messages = parent_conversation.messages[:branch_index + 1]
-
-    branch_title = f"Branch from '{parent_conversation.title[:20]}...' @ msg {branch_index + 1}" # Example title
-
-    new_branch_conversation = Conversation(
-        id=new_branch_id,
-        user_id=parent_user_id, # Branch owned by the same user
-        title=branch_title,
-        messages=branch_messages,
-        created_at=datetime.now(),
-        updated_at=datetime.now(), # Same as created_at initially
-        parent_conversation_id=conversation_id, # Link to parent
-        branch_point_message_id=branch_message_id # Link to specific message
-    )
-
-    # 5. Insert New Branch into DB
-    await conversations_collection.insert_one(new_branch_conversation.model_dump(mode='json'))
-
-    # 6. Return the full new branch conversation object
-    return new_branch_conversation
-
-@app.get("/debug/all-conversations")
-async def get_all_conversations():
-    """Debug endpoint: Get all conversations in the database"""
-    conversations = await conversations_collection.find().to_list(length=100)
-    # Convert MongoDB ObjectId to string to make it JSON serializable
-    for conv in conversations:
-        if "_id" in conv:
-            conv["_id"] = str(conv["_id"])
-    return conversations
-
-
-@app.get("/debug/all-users")
-async def get_all_users():
-    """Debug endpoint: Get all users in the database"""
-    users = await users_collection.find().to_list(length=100)
-    # Convert MongoDB ObjectId to string to make it JSON serializable
-    for user in users:
-        if "_id" in user:
-            user["_id"] = str(user["_id"])
-    return users
-
-
-@app.get("/debug/logs")
-async def get_logs(lines: int = 100):
-    """Debug endpoint: Get the most recent log entries"""
-    log_path = "logs/threadflow.log"
-    try:
-        with open(log_path, "r") as f:
-            # Get last N lines from log file
-            log_lines = f.readlines()
-            return {"logs": log_lines[-lines:]}
-    except FileNotFoundError:
-        logger.error(f"Log file not found at {log_path}")
-        return {"error": "Log file not found"}
-    except Exception as e:
-        logger.error(f"Error reading log file: {e}", exc_info=True)
-        return {"error": f"Error reading log file: {str(e)}"}
->>>>>>> 5df311be
+    return new_branch_conversation