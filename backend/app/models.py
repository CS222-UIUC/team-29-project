"""Models module for handling interactions with different AI services"""

import asyncio
import uuid
from datetime import datetime
<<<<<<< HEAD

=======
from typing import Dict, List, Optional
import uuid
>>>>>>> 5df311be
import anthropic
import google.generativeai as genai
import motor.motor_asyncio
import openai
from fastapi import HTTPException
from pydantic import BaseModel, Field

from app.config import (  # noqa: E501
    ANTHROPIC_API_KEY,
    DEFAULT_MODEL_ID,
    DEFAULT_MODEL_PROVIDER,
    GEMINI_API_KEY,
    MODEL_CONFIGS,
    MONGODB_URI,
    OPENAI_API_KEY,
)

# Configure API clients
genai.configure(api_key=GEMINI_API_KEY)

# MongoDB client
client = motor.motor_asyncio.AsyncIOMotorClient(MONGODB_URI)
db = client.threadflow
users_collection = db.users
conversations_collection = db.conversations

# Model provider clients
_ANTHROPIC_CLIENT = None
_OPENAI_CLIENT = None

# Message format within conversation.messages (for reference)
# {
#    "id": str,  # Unique UUID for the message
#    "role": str,  # "user" or "assistant"
#    "content": str,  # Message content
#    "timestamp": datetime  # When the message was created
# }

<<<<<<< HEAD

class MessageItem(BaseModel):
    """Model for individual messages in conversations"""

=======
class MessageItem(BaseModel):
>>>>>>> 5df311be
    id: str = Field(default_factory=lambda: str(uuid.uuid4()))
    role: str
    content: str
    timestamp: datetime = Field(default_factory=datetime.now)
<<<<<<< HEAD


=======
    
>>>>>>> 5df311be
# User models
class User(BaseModel):
    """User model for storing user information"""

    id: str
    name: str | None = None
    email: str | None = None
    image: str | None = None
    created_at: datetime = Field(default_factory=datetime.now)
    updated_at: datetime = Field(default_factory=datetime.now)


class Conversation(BaseModel):
    """Conversation model for storing chat history"""

    id: str
    user_id: str
    title: str
<<<<<<< HEAD
    messages: list[MessageItem] = []
    created_at: datetime = Field(default_factory=datetime.now)
    updated_at: datetime = Field(default_factory=datetime.now)
    parent_conversation_id: str | None = None
    branch_point_message_id: str | None = None
=======
    messages: List[MessageItem] = []
    created_at: datetime = Field(default_factory=datetime.now)
    updated_at: datetime = Field(default_factory=datetime.now)
    parent_conversation_id: Optional[str] = None
    branch_point_message_id: Optional[str] = None


>>>>>>> 5df311be


def get_anthropic_client():
    """Get or create Anthropic client"""
    global _ANTHROPIC_CLIENT  # noqa: PLW0603
    if _ANTHROPIC_CLIENT is None and ANTHROPIC_API_KEY:
        _ANTHROPIC_CLIENT = anthropic.Anthropic(api_key=ANTHROPIC_API_KEY)
    return _ANTHROPIC_CLIENT


def get_openai_client():
    """Get or create OpenAI client"""
    global _OPENAI_CLIENT  # noqa: PLW0603
    if _OPENAI_CLIENT is None and OPENAI_API_KEY:
        _OPENAI_CLIENT = openai.OpenAI(api_key=OPENAI_API_KEY)
    return _OPENAI_CLIENT


async def generate_response(message: str, provider: str = DEFAULT_MODEL_PROVIDER, model_id: str = DEFAULT_MODEL_ID) -> str:
    """Generate a response using the specified model provider and model ID"""
    try:
        # Map of providers to their API keys
        provider_keys = {"google": GEMINI_API_KEY, "anthropic": ANTHROPIC_API_KEY, "openai": OPENAI_API_KEY}

        # Map of providers to their generator functions
        provider_functions = {"google": _gen_w_gemini, "anthropic": _gen_w_anthropic, "openai": _gen_w_openai}

        # Validate provider exists
        if provider not in MODEL_CONFIGS:
            raise HTTPException(status_code=400, detail=f"Invalid provider: {provider}")

        # Validate model exists for provider
        valid_models = [model["id"] for model in MODEL_CONFIGS[provider]]
        if model_id not in valid_models:
            raise HTTPException(status_code=400, detail=f"Invalid model ID for provider {provider}: {model_id}")

        # Check if any API keys are configured
        if not any(provider_keys.values()):
            return "No API key found. Set 1 API key in your environment variables or .env file."

        # Check if this provider's API key is configured
        if not provider_keys.get(provider):
            return f"{provider.capitalize()} API key not found. Set {provider.upper()}_API_KEY."

        # Generate the response
        return await provider_functions[provider](message, model_id)

    except Exception as e:  # noqa: E722, BLE001, N818
        raise HTTPException(status_code=500, detail=f"Error generating response: {str(e)}")  # noqa: B904


async def _gen_w_gemini(message: str, model_id: str) -> str:
    """Generate a response using Google's Gemini models"""
    try:
        if not GEMINI_API_KEY:
            return "Gemini API key not found. Set GEMINI_API_KEY in your environment variables."

        # Create model instance
        model = genai.GenerativeModel(model_id)

        # Run in executor to prevent blocking
        loop = asyncio.get_event_loop()
        response = await loop.run_in_executor(None, lambda: model.generate_content(message))

        return response.text
    except Exception as e:  # noqa: E722, BLE001, N818
        raise HTTPException(status_code=500, detail=f"Error with Gemini API: {str(e)}")  # noqa: B904


async def _gen_w_anthropic(message: str, model_id: str) -> str:
    """Generate a response using Anthropic's Claude models"""
    try:
        anthropic_client = get_anthropic_client()
        if not anthropic_client:
            return "Anthropic API key not found. Set ANTHROPIC_API_KEY in your env variables"

        # Run in executor to prevent blocking
        loop = asyncio.get_event_loop()
        response = await loop.run_in_executor(
            None,
            lambda: anthropic_client.messages.create(model=model_id, max_tokens=1024, messages=[{"role": "user", "content": message}]),  # noqa: E501
        )

        return response.content[0].text
    except Exception as e:  # noqa: E722, BLE001, N818
        raise HTTPException(status_code=500, detail=f"Error with Anthropic API: {str(e)}")  # noqa: B904


async def _gen_w_openai(message: str, model_id: str) -> str:
    """Generate a response using OpenAI's GPT models"""
    try:
        openai_client = get_openai_client()
        if not openai_client:
            return "OpenAI API key not found. Set OPENAI_API_KEY in your environment variables."

        # Run in executor to prevent blocking
        loop = asyncio.get_event_loop()
        response = await loop.run_in_executor(
            None,
            lambda: openai_client.chat.completions.create(model=model_id, messages=[{"role": "user", "content": message}], max_tokens=1024),  # noqa: E501
        )

        return response.choices[0].message.content
    except Exception as e:  # noqa: E722, BLE001, N818
        raise HTTPException(status_code=500, detail=f"Error with OpenAI API: {str(e)}")  # noqa: B904


def get_available_models() -> dict:
    """Get all available models with their configuration and availability status"""
    available_models = {
        "google": {"available": bool(GEMINI_API_KEY), "models": MODEL_CONFIGS["google"]},
        "anthropic": {"available": bool(ANTHROPIC_API_KEY), "models": MODEL_CONFIGS["anthropic"]},
        "openai": {"available": bool(OPENAI_API_KEY), "models": MODEL_CONFIGS["openai"]},
    }

    return available_models<|MERGE_RESOLUTION|>--- conflicted
+++ resolved
@@ -3,12 +3,7 @@
 import asyncio
 import uuid
 from datetime import datetime
-<<<<<<< HEAD
 
-=======
-from typing import Dict, List, Optional
-import uuid
->>>>>>> 5df311be
 import anthropic
 import google.generativeai as genai
 import motor.motor_asyncio
@@ -47,24 +42,16 @@
 #    "timestamp": datetime  # When the message was created
 # }
 
-<<<<<<< HEAD
+
 
 class MessageItem(BaseModel):
     """Model for individual messages in conversations"""
 
-=======
-class MessageItem(BaseModel):
->>>>>>> 5df311be
     id: str = Field(default_factory=lambda: str(uuid.uuid4()))
     role: str
     content: str
     timestamp: datetime = Field(default_factory=datetime.now)
-<<<<<<< HEAD
 
-
-=======
-    
->>>>>>> 5df311be
 # User models
 class User(BaseModel):
     """User model for storing user information"""
@@ -83,21 +70,13 @@
     id: str
     user_id: str
     title: str
-<<<<<<< HEAD
+
     messages: list[MessageItem] = []
     created_at: datetime = Field(default_factory=datetime.now)
     updated_at: datetime = Field(default_factory=datetime.now)
     parent_conversation_id: str | None = None
     branch_point_message_id: str | None = None
-=======
-    messages: List[MessageItem] = []
-    created_at: datetime = Field(default_factory=datetime.now)
-    updated_at: datetime = Field(default_factory=datetime.now)
-    parent_conversation_id: Optional[str] = None
-    branch_point_message_id: Optional[str] = None
 
-
->>>>>>> 5df311be
 
 
 def get_anthropic_client():
